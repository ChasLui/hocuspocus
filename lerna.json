{
  "packages": [
    "packages/*"
  ],
  "useWorkspaces": true,
  "command": {
    "publish": {
      "conventionalCommits": true
    }
  },
<<<<<<< HEAD
  "version": "3.0.0-rc.0"
=======
  "version": "2.15.0"
>>>>>>> 0c041718
}<|MERGE_RESOLUTION|>--- conflicted
+++ resolved
@@ -8,9 +8,5 @@
       "conventionalCommits": true
     }
   },
-<<<<<<< HEAD
-  "version": "3.0.0-rc.0"
-=======
   "version": "2.15.0"
->>>>>>> 0c041718
 }