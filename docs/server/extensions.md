--- conflicted
+++ resolved
@@ -8,14 +8,6 @@
 
 | Extension                               | Description                                                                    |
 |-----------------------------------------| ------------------------------------------------------------------------------ |
-<<<<<<< HEAD
-| [Database](/server/extensions/database) | A generic database driver that is easily adjustable to work with any database. |
-| [Logger](/server/extensions/logger)     | Add logging to Hocuspocus.                                                     |
-| [Redis](/server/extensions/redis)       | Scale Hocuspocus horizontally with Redis.                                      |
-| [SQLite](/server/extensions/sqlite)     | Persist documents to SQLite.                                                   |
-| [Throttle](/server/extensions/throttle) | Throttle connections by ips.                                                   |
-| [Webhook](/server/extensions/webhook)   | Send document changes via webhook to your API.                                 |
-=======
 | [Database](/server/extensions#database) | A generic database driver that is easily adjustable to work with any database. |
 | [Logger](/server/extensions#logger)     | Add logging to Hocuspocus.                                                     |
 | [Redis](/server/extensions#redis)       | Scale Hocuspocus horizontally with Redis.                                      |
@@ -669,5 +661,4 @@
 
   return signature.length === digest.length && timingSafeEqual(digest, signature)
 }
-```
->>>>>>> 0c041718
+```