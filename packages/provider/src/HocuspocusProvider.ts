import { awarenessStatesToArray } from '@hocuspocus/common'
import * as mutex from 'lib0/mutex'
import type { CloseEvent, Event, MessageEvent } from 'ws'
import { Awareness, removeAwarenessStates } from 'y-protocols/awareness'
import * as Y from 'yjs'
import EventEmitter from './EventEmitter.js'
import type {
  CompleteHocuspocusProviderWebsocketConfiguration} from './HocuspocusProviderWebsocket.js'
import {
  HocuspocusProviderWebsocket,
} from './HocuspocusProviderWebsocket.js'
import { IncomingMessage } from './IncomingMessage.js'
import { MessageReceiver } from './MessageReceiver.js'
import { MessageSender } from './MessageSender.js'
import { AuthenticationMessage } from './OutgoingMessages/AuthenticationMessage.js'
import { AwarenessMessage } from './OutgoingMessages/AwarenessMessage.js'
import { CloseMessage } from './OutgoingMessages/CloseMessage.js'
import { StatelessMessage } from './OutgoingMessages/StatelessMessage.js'
import { SyncStepOneMessage } from './OutgoingMessages/SyncStepOneMessage.js'
import { UpdateMessage } from './OutgoingMessages/UpdateMessage.js'
import type {
  ConstructableOutgoingMessage,
  onAuthenticationFailedParameters,
  onAwarenessChangeParameters,
  onAwarenessUpdateParameters,
  onCloseParameters,
  onDisconnectParameters,
  onMessageParameters,
  onOpenParameters,
  onOutgoingMessageParameters, onStatelessParameters,
  onSyncedParameters,
} from './types.js'

export type HocuspocusProviderConfiguration =
  Required<Pick<CompleteHocuspocusProviderConfiguration, 'name'>>
    & Partial<CompleteHocuspocusProviderConfiguration> & (
  Required<Pick<CompleteHocuspocusProviderWebsocketConfiguration, 'url'>> |
  Required<Pick<CompleteHocuspocusProviderConfiguration, 'websocketProvider'>>
  )

export interface CompleteHocuspocusProviderConfiguration {
  /**
  * The identifier/name of your document
  */
   name: string,
  /**
   * The actual Y.js document
   */
  document: Y.Doc,

  /**
   * An Awareness instance to keep the presence state of all clients.
   *
   * You can disable sharing awareness information by passing `null`.
   * Note that having no awareness information shared across all connections will break our ping checks
   * and thus trigger reconnects. You should always have at least one Provider with enabled awareness per
   * socket connection, or ensure that the Provider receives messages before running into `HocuspocusProviderWebsocket.messageReconnectTimeout`.
   */
  awareness: Awareness | null,
  /**
   * A token that’s sent to the backend for authentication purposes.
   */
  token: string | (() => string) | (() => Promise<string>) | null,
  /**
   * Hocuspocus websocket provider
   */
  websocketProvider: HocuspocusProviderWebsocket,
  /**
   * Force syncing the document in the defined interval.
   */
  forceSyncInterval: false | number,

  onAuthenticated: () => void,
  onAuthenticationFailed: (data: onAuthenticationFailedParameters) => void,
  onOpen: (data: onOpenParameters) => void,
  onConnect: () => void,
  onMessage: (data: onMessageParameters) => void,
  onOutgoingMessage: (data: onOutgoingMessageParameters) => void,
  onSynced: (data: onSyncedParameters) => void,
  onDisconnect: (data: onDisconnectParameters) => void,
  onClose: (data: onCloseParameters) => void,
  onDestroy: () => void,
  onAwarenessUpdate: (data: onAwarenessUpdateParameters) => void,
  onAwarenessChange: (data: onAwarenessChangeParameters) => void,
  onStateless: (data: onStatelessParameters) => void
}

export class AwarenessError extends Error {
  code = 1001
}

export class HocuspocusProvider extends EventEmitter {
  public configuration: CompleteHocuspocusProviderConfiguration = {
    name: '',
    // @ts-ignore
    document: undefined,
    // @ts-ignore
    awareness: undefined,
    token: null,
    forceSyncInterval: false,
    onAuthenticated: () => null,
    onAuthenticationFailed: () => null,
    onOpen: () => null,
    onConnect: () => null,
    onMessage: () => null,
    onOutgoingMessage: () => null,
    onSynced: () => null,
    onDisconnect: () => null,
    onClose: () => null,
    onDestroy: () => null,
    onAwarenessUpdate: () => null,
    onAwarenessChange: () => null,
    onStateless: () => null,
  }

  isSynced = false

  unsyncedChanges = 0

  isAuthenticated = false

  authorizedScope: string | undefined = undefined

  mux = mutex.createMutex()

  private manageSocket = false

  intervals: any = {
    forceSync: null,
  }

  constructor(configuration: HocuspocusProviderConfiguration) {
    super()
    this.setConfiguration(configuration)

    this.configuration.document = configuration.document ? configuration.document : new Y.Doc()
    this.configuration.awareness = configuration.awareness !== undefined ? configuration.awareness : new Awareness(this.document)

    this.on('open', this.configuration.onOpen)
    this.on('message', this.configuration.onMessage)
    this.on('outgoingMessage', this.configuration.onOutgoingMessage)
    this.on('synced', this.configuration.onSynced)
    this.on('destroy', this.configuration.onDestroy)
    this.on('awarenessUpdate', this.configuration.onAwarenessUpdate)
    this.on('awarenessChange', this.configuration.onAwarenessChange)
    this.on('stateless', this.configuration.onStateless)

    this.on('authenticated', this.configuration.onAuthenticated)
    this.on('authenticationFailed', this.configuration.onAuthenticationFailed)

    this.configuration.websocketProvider.on('connect', this.configuration.onConnect)
    this.configuration.websocketProvider.on('connect', this.forwardConnect)

    this.configuration.websocketProvider.on('open', this.boundOnOpen)
    this.configuration.websocketProvider.on('open', this.forwardOpen)

    this.configuration.websocketProvider.on('close', this.boundOnClose)
    this.configuration.websocketProvider.on('close', this.configuration.onClose)
    this.configuration.websocketProvider.on('close', this.forwardClose)

    this.configuration.websocketProvider.on('disconnect', this.configuration.onDisconnect)
    this.configuration.websocketProvider.on('disconnect', this.forwardDisconnect)

    this.configuration.websocketProvider.on('destroy', this.configuration.onDestroy)
    this.configuration.websocketProvider.on('destroy', this.forwardDestroy)

    this.awareness?.on('update', () => {
      this.emit('awarenessUpdate', { states: awarenessStatesToArray(this.awareness!.getStates()) })
    })

    this.awareness?.on('change', () => {
      this.emit('awarenessChange', { states: awarenessStatesToArray(this.awareness!.getStates()) })
    })

    this.document.on('update', this.boundDocumentUpdateHandler)
    this.awareness?.on('update', this.boundAwarenessUpdateHandler)
    this.registerEventListeners()

    if (
      this.configuration.forceSyncInterval
      && typeof this.configuration.forceSyncInterval === 'number'
    ) {
      this.intervals.forceSync = setInterval(
        this.forceSync.bind(this),
        this.configuration.forceSyncInterval,
      )
    }

    this.configuration.websocketProvider.attach(this)
  }

<<<<<<< HEAD
=======
  boundDocumentUpdateHandler = this.documentUpdateHandler.bind(this)

  boundAwarenessUpdateHandler = this.awarenessUpdateHandler.bind(this)

  boundBroadcastChannelSubscriber = this.broadcastChannelSubscriber.bind(this)

>>>>>>> 0c041718
  boundPageHide = this.pageHide.bind(this)

  boundOnOpen = this.onOpen.bind(this)

  boundOnClose = this.onClose.bind(this)

  forwardConnect = (e: any) => this.emit('connect', e)

  forwardOpen = (e: any) => this.emit('open', e)

  forwardClose = (e: any) => this.emit('close', e)

  forwardDisconnect = (e: any) => this.emit('disconnect', e)

  forwardDestroy = (e: any) => this.emit('destroy', e)

  public setConfiguration(configuration: Partial<HocuspocusProviderConfiguration> = {}): void {
    if (!configuration.websocketProvider) {
      const websocketProviderConfig = configuration as CompleteHocuspocusProviderWebsocketConfiguration
      
      this.manageSocket = true
      this.configuration.websocketProvider = new HocuspocusProviderWebsocket({
        url: websocketProviderConfig.url,
      })
    }

    this.configuration = { ...this.configuration, ...configuration }
  }

  get document() {
    return this.configuration.document
  }

  get awareness() {
    return this.configuration.awareness
  }

  get hasUnsyncedChanges(): boolean {
    return this.unsyncedChanges > 0
  }

  private resetUnsyncedChanges() {
    this.unsyncedChanges = 1
    this.emit('unsyncedChanges', this.unsyncedChanges)
  }

  incrementUnsyncedChanges() {
    this.unsyncedChanges += 1
    this.emit('unsyncedChanges', this.unsyncedChanges)
  }

  decrementUnsyncedChanges() {
    this.unsyncedChanges -= 1
    if (this.unsyncedChanges === 0) {
      this.synced = true
    }
    this.emit('unsyncedChanges', this.unsyncedChanges)
  }

  forceSync() {
    this.resetUnsyncedChanges()

    this.send(SyncStepOneMessage, { document: this.document, documentName: this.configuration.name })
  }

  pageHide() {
    if (this.awareness) {
      removeAwarenessStates(this.awareness, [this.document.clientID], 'page hide')
    }
  }

  registerEventListeners() {
    if (typeof window === 'undefined' || !('addEventListener' in window)) {
      return
    }

    window.addEventListener('pagehide', this.boundPageHide)
  }

  sendStateless(payload: string) {
    this.send(StatelessMessage, { documentName: this.configuration.name, payload })
  }

  documentUpdateHandler(update: Uint8Array, origin: any) {
    if (origin === this) {
      return
    }

    this.incrementUnsyncedChanges()
    this.send(UpdateMessage, { update, documentName: this.configuration.name })
  }

  awarenessUpdateHandler({ added, updated, removed }: any, origin: any) {
    const changedClients = added.concat(updated).concat(removed)

    this.send(AwarenessMessage, {
      awareness: this.awareness,
      clients: changedClients,
      documentName: this.configuration.name,
    })
  }

  /**
   * Indicates whether a first handshake with the server has been established
   *
   * Note: this does not mean all updates from the client have been persisted to the backend. For this,
   * use `hasUnsyncedChanges`.
   */
  get synced(): boolean {
    return this.isSynced
  }

  set synced(state) {
    if (this.isSynced === state) {
      return
    }

    this.isSynced = state
    this.emit('synced', { state })
    this.emit('sync', { state })
  }

  receiveStateless(payload: string) {
    this.emit('stateless', { payload })
  }

  // not needed, but provides backward compatibility with e.g. lexical/yjs
  async connect() {
    console.warn('HocuspocusProvider::connect() is deprecated and does not do anything. Please connect/disconnect on the websocketProvider, or attach/deattach providers.')
  }

  disconnect() {
    console.warn('HocuspocusProvider::disconnect() is deprecated and does not do anything. Please connect/disconnect on the websocketProvider, or attach/deattach providers.')
  }

  async onOpen(event: Event) {
    this.isAuthenticated = false

    this.emit('open', { event })

    let token: string | null
    try {
      token = await this.getToken()
    } catch (error) {
      this.permissionDeniedHandler(`Failed to get token: ${error}`)
      return
    }

    this.send(AuthenticationMessage, {
      token: token ?? '',
      documentName: this.configuration.name,
    })

    this.startSync()
  }

  async getToken() {
    if (typeof this.configuration.token === 'function') {
      const token = await this.configuration.token()
      return token
    }

    return this.configuration.token
  }

  startSync() {
    this.resetUnsyncedChanges()

    this.send(SyncStepOneMessage, { document: this.document, documentName: this.configuration.name })

    if (this.awareness && this.awareness.getLocalState() !== null) {
      this.send(AwarenessMessage, {
        awareness: this.awareness,
        clients: [this.document.clientID],
        documentName: this.configuration.name,
      })
    }
  }

  send(message: ConstructableOutgoingMessage, args: any) {
    const messageSender = new MessageSender(message, args)

    this.emit('outgoingMessage', { message: messageSender.message })
    messageSender.send(this.configuration.websocketProvider)
  }

  onMessage(event: MessageEvent) {
    const message = new IncomingMessage(event.data)

    const documentName = message.readVarString()

    message.writeVarString(documentName)

    this.emit('message', { event, message: new IncomingMessage(event.data) })

    new MessageReceiver(message).apply(this, true)
  }

  onClose(event: CloseEvent) {
    this.isAuthenticated = false
    this.synced = false

    // update awareness (all users except local left)
    if (this.awareness) {
      removeAwarenessStates(
        this.awareness,
        Array.from(this.awareness.getStates().keys()).filter(client => client !== this.document.clientID),
        this,
      )
    }
  }

  destroy() {
    this.emit('destroy')

    if (this.intervals.forceSync) {
      clearInterval(this.intervals.forceSync)
    }

    if (this.awareness) {
      removeAwarenessStates(this.awareness, [this.document.clientID], 'provider destroy')
      this.awareness.off('update', this.boundAwarenessUpdateHandler)
      this.awareness.destroy()
    }

    this.document.off('update', this.boundDocumentUpdateHandler)

    this.removeAllListeners()

    this.configuration.websocketProvider.off('connect', this.configuration.onConnect)
    this.configuration.websocketProvider.off('connect', this.forwardConnect)
    this.configuration.websocketProvider.off('open', this.boundOnOpen)
    this.configuration.websocketProvider.off('open', this.forwardOpen)
    this.configuration.websocketProvider.off('close', this.boundOnClose)
    this.configuration.websocketProvider.off('close', this.configuration.onClose)
    this.configuration.websocketProvider.off('close', this.forwardClose)
    this.configuration.websocketProvider.off('disconnect', this.configuration.onDisconnect)
    this.configuration.websocketProvider.off('disconnect', this.forwardDisconnect)
    this.configuration.websocketProvider.off('destroy', this.configuration.onDestroy)
    this.configuration.websocketProvider.off('destroy', this.forwardDestroy)

    this.send(CloseMessage, { documentName: this.configuration.name })
    this.configuration.websocketProvider.detach(this)

    if (typeof window === 'undefined' || !('removeEventListener' in window)) {
      return
    }

    if( this.manageSocket ) {
      this.configuration.websocketProvider.destroy()
    }

    window.removeEventListener('pagehide', this.boundPageHide)
  }

  permissionDeniedHandler(reason: string) {
    this.emit('authenticationFailed', { reason })
    this.isAuthenticated = false
  }

  authenticatedHandler(scope: string) {
    this.isAuthenticated = true
    this.authorizedScope = scope

    this.emit('authenticated')
  }

  setAwarenessField(key: string, value: any) {
    if (!this.awareness) {
      throw new AwarenessError(`Cannot set awareness field "${key}" to ${JSON.stringify(value)}. You have disabled Awareness for this provider by explicitly passing awareness: null in the provider configuration.`)
    }
    this.awareness.setLocalStateField(key, value)
  }
}<|MERGE_RESOLUTION|>--- conflicted
+++ resolved
@@ -189,15 +189,10 @@
     this.configuration.websocketProvider.attach(this)
   }
 
-<<<<<<< HEAD
-=======
   boundDocumentUpdateHandler = this.documentUpdateHandler.bind(this)
 
   boundAwarenessUpdateHandler = this.awarenessUpdateHandler.bind(this)
 
-  boundBroadcastChannelSubscriber = this.broadcastChannelSubscriber.bind(this)
-
->>>>>>> 0c041718
   boundPageHide = this.pageHide.bind(this)
 
   boundOnOpen = this.onOpen.bind(this)
