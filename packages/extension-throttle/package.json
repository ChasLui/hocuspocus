{
  "name": "@hocuspocus/extension-throttle",
<<<<<<< HEAD
  "version": "3.0.0-rc.0",
=======
  "version": "2.15.0",
>>>>>>> 0c041718
  "description": "hocuspocus throttle extension",
  "homepage": "https://hocuspocus.dev",
  "keywords": [
    "hocuspocus",
    "throttle",
    "yjs"
  ],
  "license": "MIT",
  "type": "module",
  "main": "dist/hocuspocus-throttle.cjs",
  "module": "dist/hocuspocus-throttle.esm.js",
  "types": "dist/packages/extension-throttle/src/index.d.ts",
  "exports": {
    "source": {
      "import": "./src"
    },
    "default": {
      "import": "./dist/hocuspocus-throttle.esm.js",
      "require": "./dist/hocuspocus-throttle.cjs",
      "types": "./dist/packages/extension-throttle/src/index.d.ts"
    }
  },
  "files": [
    "src",
    "dist"
  ],
  "dependencies": {
<<<<<<< HEAD
    "@hocuspocus/server": "^3.0.0-rc.0"
=======
    "@hocuspocus/server": "^2.15.0"
>>>>>>> 0c041718
  },
  "gitHead": "b3454a4ca289a84ddfb7fa5607a2d4b8d5c37e9d"
}<|MERGE_RESOLUTION|>--- conflicted
+++ resolved
@@ -1,10 +1,6 @@
 {
   "name": "@hocuspocus/extension-throttle",
-<<<<<<< HEAD
-  "version": "3.0.0-rc.0",
-=======
   "version": "2.15.0",
->>>>>>> 0c041718
   "description": "hocuspocus throttle extension",
   "homepage": "https://hocuspocus.dev",
   "keywords": [
@@ -32,11 +28,7 @@
     "dist"
   ],
   "dependencies": {
-<<<<<<< HEAD
-    "@hocuspocus/server": "^3.0.0-rc.0"
-=======
     "@hocuspocus/server": "^2.15.0"
->>>>>>> 0c041718
   },
   "gitHead": "b3454a4ca289a84ddfb7fa5607a2d4b8d5c37e9d"
 }