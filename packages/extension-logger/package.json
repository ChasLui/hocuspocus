--- conflicted
+++ resolved
@@ -1,10 +1,6 @@
 {
   "name": "@hocuspocus/extension-logger",
-<<<<<<< HEAD
-  "version": "3.0.0-rc.0",
-=======
   "version": "2.15.0",
->>>>>>> 0c041718
   "description": "hocuspocus logging extension",
   "homepage": "https://hocuspocus.dev",
   "keywords": [
@@ -33,11 +29,7 @@
     "dist"
   ],
   "dependencies": {
-<<<<<<< HEAD
-    "@hocuspocus/server": "^3.0.0-rc.0"
-=======
     "@hocuspocus/server": "^2.15.0"
->>>>>>> 0c041718
   },
   "gitHead": "b3454a4ca289a84ddfb7fa5607a2d4b8d5c37e9d"
 }