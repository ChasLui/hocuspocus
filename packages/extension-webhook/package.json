--- conflicted
+++ resolved
@@ -1,10 +1,6 @@
 {
   "name": "@hocuspocus/extension-webhook",
-<<<<<<< HEAD
-  "version": "3.0.0-rc.0",
-=======
   "version": "2.15.0",
->>>>>>> 0c041718
   "description": "hocuspocus webhook extension",
   "homepage": "https://hocuspocus.dev",
   "keywords": [
@@ -34,15 +30,9 @@
     "dist"
   ],
   "dependencies": {
-<<<<<<< HEAD
-    "@hocuspocus/common": "^3.0.0-rc.0",
-    "@hocuspocus/server": "^3.0.0-rc.0",
-    "@hocuspocus/transformer": "^3.0.0-rc.0",
-=======
     "@hocuspocus/common": "^2.15.0",
     "@hocuspocus/server": "^2.15.0",
     "@hocuspocus/transformer": "^2.15.0",
->>>>>>> 0c041718
     "axios": "^1.6.2"
   },
   "peerDependencies": {
