{
  "name": "@hocuspocus/cli",
  "description": "a CLI tool to start a local Hocuspocus server",
<<<<<<< HEAD
  "version": "3.0.0-rc.0",
=======
  "version": "2.15.0",
>>>>>>> 0c041718
  "homepage": "https://hocuspocus.dev",
  "keywords": [
    "hocuspocus",
    "yjs",
    "yjs-websocket"
  ],
  "license": "MIT",
  "type": "module",
  "bin": {
    "hocuspocus": "./src/index.js",
    "@hocuspocus/cli": "./src/index.js"
  },
  "files": [
    "src"
  ],
  "dependencies": {
<<<<<<< HEAD
    "@hocuspocus/extension-logger": "^3.0.0-rc.0",
    "@hocuspocus/extension-sqlite": "^3.0.0-rc.0",
    "@hocuspocus/extension-webhook": "^3.0.0-rc.0",
    "@hocuspocus/server": "^3.0.0-rc.0",
=======
    "@hocuspocus/extension-logger": "^2.15.0",
    "@hocuspocus/extension-sqlite": "^2.15.0",
    "@hocuspocus/extension-webhook": "^2.15.0",
    "@hocuspocus/server": "^2.15.0",
>>>>>>> 0c041718
    "meow": "^13.0.0"
  },
  "gitHead": "b3454a4ca289a84ddfb7fa5607a2d4b8d5c37e9d"
}<|MERGE_RESOLUTION|>--- conflicted
+++ resolved
@@ -1,11 +1,7 @@
 {
   "name": "@hocuspocus/cli",
   "description": "a CLI tool to start a local Hocuspocus server",
-<<<<<<< HEAD
-  "version": "3.0.0-rc.0",
-=======
   "version": "2.15.0",
->>>>>>> 0c041718
   "homepage": "https://hocuspocus.dev",
   "keywords": [
     "hocuspocus",
@@ -22,17 +18,10 @@
     "src"
   ],
   "dependencies": {
-<<<<<<< HEAD
-    "@hocuspocus/extension-logger": "^3.0.0-rc.0",
-    "@hocuspocus/extension-sqlite": "^3.0.0-rc.0",
-    "@hocuspocus/extension-webhook": "^3.0.0-rc.0",
-    "@hocuspocus/server": "^3.0.0-rc.0",
-=======
     "@hocuspocus/extension-logger": "^2.15.0",
     "@hocuspocus/extension-sqlite": "^2.15.0",
     "@hocuspocus/extension-webhook": "^2.15.0",
     "@hocuspocus/server": "^2.15.0",
->>>>>>> 0c041718
     "meow": "^13.0.0"
   },
   "gitHead": "b3454a4ca289a84ddfb7fa5607a2d4b8d5c37e9d"
