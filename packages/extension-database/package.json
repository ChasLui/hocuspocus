--- conflicted
+++ resolved
@@ -1,11 +1,7 @@
 {
   "name": "@hocuspocus/extension-database",
   "description": "a generic Hocuspocus persistence driver for the database",
-<<<<<<< HEAD
-  "version": "3.0.0-rc.0",
-=======
   "version": "2.15.0",
->>>>>>> 0c041718
   "homepage": "https://hocuspocus.dev",
   "keywords": [
     "hocuspocus",
@@ -31,11 +27,7 @@
     "dist"
   ],
   "dependencies": {
-<<<<<<< HEAD
-    "@hocuspocus/server": "^3.0.0-rc.0"
-=======
     "@hocuspocus/server": "^2.15.0"
->>>>>>> 0c041718
   },
   "peerDependencies": {
     "yjs": "^13.6.8"
