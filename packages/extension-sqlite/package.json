--- conflicted
+++ resolved
@@ -1,11 +1,7 @@
 {
   "name": "@hocuspocus/extension-sqlite",
   "description": "a generic Hocuspocus persistence driver for the sqlite",
-<<<<<<< HEAD
-  "version": "3.0.0-rc.0",
-=======
   "version": "2.15.0",
->>>>>>> 0c041718
   "homepage": "https://hocuspocus.dev",
   "keywords": [
     "hocuspocus",
@@ -31,11 +27,7 @@
     "dist"
   ],
   "dependencies": {
-<<<<<<< HEAD
-    "@hocuspocus/extension-database": "^3.0.0-rc.0",
-=======
     "@hocuspocus/extension-database": "^2.15.0",
->>>>>>> 0c041718
     "kleur": "^4.1.4",
     "sqlite3": "^5.0.11"
   },
